--- conflicted
+++ resolved
@@ -69,11 +69,7 @@
 num = "0.4.1"
 # concurrent hashmap
 dashmap = "5.5.3"
-<<<<<<< HEAD
-once_cell = "1.10.0"  # or the latest version
-=======
 concurrent-map = "5.0.33"
->>>>>>> 6364c1d2
 
 [dev-dependencies]
 criterion = { version = "0.5.1", features = ["html_reports"] }
