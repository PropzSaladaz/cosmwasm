use cosmwasm_std::Storage;

<<<<<<< HEAD
use crate::symb_exec::parser::nodes::{PathCondition, PathConditionNode};
=======
use crate::symb_exec::{parser::nodes::{PathCondition, PathConditionNode}, ReadWrite, TransactionDependency};
>>>>>>> 6364c1d2

use super::eval::{Eval, SEContext};

impl PathConditionNode {
    pub fn parse_tree(&mut self, storage: &dyn Storage, variable_context: &SEContext) -> PathConditionNode
    {
        use crate::symb_exec::parser::nodes::TransactionDependency::*;
        match self {
            Self::ConditionNode { 
<<<<<<< HEAD
                storage_dependency,
=======
                storage_dependency: _,
>>>>>>> 6364c1d2
                condition: Some(condition), 
                pos_branch: Some(pos_branch), 
                neg_branch: Some(neg_branch) 
            } => {
                let (condition_storage_dependency, satisfied) = match condition.eval(storage, variable_context) {
                    PathCondition::Result { 
                        storage_dependency, 
                        satisfied 
                    } => (storage_dependency, satisfied),
                    other => unreachable!("Expected PathCondition::Result, found {:?}", other),
                };

                let path_cond_node = if satisfied {
                    pos_branch.borrow_mut().parse_tree(storage, variable_context)
                }
                else {
                    neg_branch.borrow_mut().parse_tree(storage, variable_context)
                };

                match path_cond_node {
                    PathConditionNode::ConditionNode { 
                        storage_dependency, 
                        condition, 
                        pos_branch, 
                        neg_branch 
                    } => PathConditionNode::ConditionNode { 
                        storage_dependency: storage_dependency | condition_storage_dependency, 
                        condition, 
                        pos_branch, 
                        neg_branch 
                    },
                    PathConditionNode::RWSNode { 
                        storage_dependency, 
                        rws 
                    } => PathConditionNode::RWSNode { 
                        storage_dependency: storage_dependency | condition_storage_dependency, 
                        rws 
                    },
                    PathConditionNode::None => PathConditionNode::None
<<<<<<< HEAD
=======
                }

            },
            // When we parse all conditions, and reach the final RWS, we still have to evaluate it.
            // The received RWS is of the type "SET(GET(xyz)): 1" -> thus we need to evaluate the GETs to know the exact key 
            // in bytes (note that this key can still change during execution)
            Self::RWSNode { storage_dependency, rws} => {
                let rws: Vec<ReadWrite> = rws.iter_mut().map(|read_write| {
                    read_write.eval(storage, variable_context)
                }).collect();
                let mut dependency = INDEPENDENT;
                // Run over all RWS, and try to find any operation depending on state
                for rw in &rws {
                    match rw {
                        ReadWrite::Read  { storage_dependency, key: _, commutativity: _ } |
                        ReadWrite::Write { storage_dependency, key: _, commutativity: _ } =>
                            if *storage_dependency == TransactionDependency::DEPENDENT {
                                dependency = TransactionDependency::DEPENDENT;
                                break;
                            }
                    }
                }
                Self::RWSNode { 
                    storage_dependency: *storage_dependency | dependency, 
                    rws
>>>>>>> 6364c1d2
                }

            },
            // When we parse all conditions, and reach the final RWS, we still have to evaluate it.
            // The received RWS is of the type "SET(GET(xyz)): 1" -> thus we need to evaluate the GETs to know the exact key 
            // in bytes (note that this key can still change during execution)
            Self::RWSNode { storage_dependency, rws} => Self::RWSNode { 
                storage_dependency: *storage_dependency, 
                rws: rws.iter_mut().map(|read_write| {
                    read_write.eval(storage, variable_context)
                }).collect()
            },
            Self::None => Self::None,
            _ => unreachable!("Expected all ConditionNode optional fields to be Some, but at least 1 was None")
        }
    }
}

#[cfg(test)]
mod tests {
    use std::{cell::RefCell, collections::HashMap, rc::Rc};
    use crate::symb_exec::{
        evaluator::eval::SEContext, parser::nodes::*, parser::nodes::TransactionDependency::*, testing::mock::*
    };
    
    fn key_admin() -> Key {
        Key::Expression { 
            base: vec![0u8, 4u8, 98u8, 97u8, 110u8, 107u8], 
            expr: Box::new(Expr::Identifier(Identifier::AttrAccessor(vec![
                "msg".to_owned(), 
                "admin".to_owned()
            ]))) 
        }
    }

    fn key_incr() -> Key {
        Key::Bytes(vec![0u8, 4u8, 98u8, 97u8, 110u8, 107u8, 65u8, 68u8, 77u8, 73u8, 78u8])
    }

    fn build_tree() -> PathConditionNode {
        // [PC_1] Type(_msg) == AddUser
        // => [PC_2]
        // <- [PC_3]

        // [PC_2] GET(=AARiYW5r= @ _msg.admin) == null
        // => SET(=AARiYW5r= @ _msg.admin): 100
        // => GET(=AARiYW5r= @ _msg.admin)
        // <- None

        // [PC_3] Type(_msg) == AddOne
        // => SET(=AARiYW5rQURNSU4=): GET(=AARiYW5rQURNSU4=) + 1
        // => GET(=AARiYW5rQURNSU4=)
        // <- [PC_4]

        // [PC_4] Type(_msg) == Transfer
        // => None
        // <- None

        // [PC_1]
        PathConditionNode::ConditionNode { 
            storage_dependency: INDEPENDENT,
            //  Type(msg) == AddUser
            condition: Some(PathCondition::RelBinOp { 
                lhs: Box::new(Expr::Type(Type::Expr(
                     Box::new(Expr::Identifier(Identifier::Variable("msg".to_owned())))))), 
                rel_op: RelOp::Equal, 
                rhs: Box::new(Expr::Type(Type::Custom("AddUser".to_owned()))) 
            }), 
            // => [PC_2]
            pos_branch: Some(Rc::new(RefCell::new(Box::new(PathConditionNode::ConditionNode { 
                storage_dependency: INDEPENDENT,
                // GET(=AARiYW5r= @ _msg.admin) == null
                condition: Some(PathCondition::RelBinOp { 
                    lhs:  Box::new(Expr::StorageRead(key_admin())), 
                    rel_op: RelOp::Equal, 
                    rhs: Box::new(Expr::Null) 
                }),

                // => SET(=AARiYW5r= @ _msg.admin): Non-Inc
                // => GET(=AARiYW5r= @ _msg.admin)
                pos_branch: Some(Rc::new(RefCell::new(Box::new(PathConditionNode::RWSNode{ 
                    storage_dependency: INDEPENDENT,
                    rws: vec![
                    ReadWrite::Write { 
                        storage_dependency: INDEPENDENT,
                        key: key_admin(), 
                        commutativity: WriteType::NonCommutative
                    },
                    ReadWrite::Read{
                        storage_dependency: INDEPENDENT,
                        key: key_admin(),
                        commutativity: WriteType::NonCommutative,
                    }
                ]})))), 

                // <- None
                neg_branch: Some(Rc::new(RefCell::new(Box::new(PathConditionNode::None)))) 
            })))), 

            // <- [PC_3]
            neg_branch: Some(Rc::new(RefCell::new(Box::new(PathConditionNode::ConditionNode {
                storage_dependency: INDEPENDENT,
                // Type(msg) == AddOne
                condition: Some(PathCondition::RelBinOp { 
                    lhs: Box::new(Expr::Type(Type::Expr(
                         Box::new(Expr::Identifier(Identifier::Variable("msg".to_owned())))))), 
                    rel_op: RelOp::Equal, 
                    rhs: Box::new(Expr::Type(Type::Custom("AddOne".to_owned()))) 
                }), 
                pos_branch: Some(Rc::new(RefCell::new(Box::new(PathConditionNode::RWSNode {
                    storage_dependency: INDEPENDENT,
                    rws: vec![
                    // SET(GET(=AARiYW5rQURNSU4=)): Inc
                    // GET(=AARiYW5rQURNSU4=)
                    ReadWrite::Read{
                        storage_dependency: INDEPENDENT,
                        key: key_incr(),
                        commutativity: WriteType::Commutative,
                    },
                    ReadWrite::Write { 
                        storage_dependency: DEPENDENT,
                        key: key_incr(), 
                        commutativity: WriteType::Commutative
                    }
                ]})))),

                // <- [PC_4]
                neg_branch: Some(Rc::new(RefCell::new(Box::new(PathConditionNode::ConditionNode { 
                    storage_dependency: INDEPENDENT,
                    condition: Some(PathCondition::RelBinOp { 
                        lhs: Box::new(Expr::Type(Type::Expr(
                             Box::new(Expr::Identifier(Identifier::Variable("msg".to_owned())))))), 
                        rel_op: RelOp::Equal, 
                        rhs: Box::new(Expr::Type(Type::Custom("Transfer".to_owned()))) 
                    }), 
                    pos_branch: Some(Rc::new(RefCell::new(Box::new(PathConditionNode::None)))), 
                    neg_branch: Some(Rc::new(RefCell::new(Box::new(PathConditionNode::None)))) 
                })))),
            }))))
        }
    }

    // PC_1 true, PC_2 true
    // Type(msg) == AddUSer && 
    // GET(=AARiYW5r @ _msg.admin) == null
    #[test]
    fn parse_pc1_t_pc2_t() {
        let arg_types = mock_arg_types();
        // msg type is "AddUser"
        let ctx = SEContext::new(br#"
            {
                "AddUser": {
                    "admin": "name1"
                }
            }"#,
            &arg_types,
            CosmwasmInputs::Mock
        );

        // set storage empty - when we search for "=AARiYW5r @ _msg.admin" - will return Null
        let storage = mock_storage(HashMap::new());

        // given the initial tree
        let mut node = build_tree();
        
        // get the rws
        let rws = node.parse_tree(&storage, &ctx);

        assert_eq!(rws, PathConditionNode::RWSNode {
            storage_dependency: DEPENDENT, // the condition depends on a GET from storage!
            rws: vec![
            ReadWrite::Write { 
                storage_dependency: INDEPENDENT,
                key: key_admin().eval(&storage, &ctx), 
                commutativity: WriteType::NonCommutative
            },
            ReadWrite::Read{
                storage_dependency: INDEPENDENT,
                key: key_admin().eval(&storage, &ctx),
                commutativity: WriteType::NonCommutative,
            },
        ]})
    }

    #[test]
    fn parse_pc1_t_pc2_f() {
        // PC_1 true, PC_2 false
        let arg_types = mock_arg_types();
        let ctx = SEContext::new(br#"
            {
                "AddUser": {
                    "admin": "ADMIN"
                }
            }"#,
            &arg_types,
            CosmwasmInputs::Mock
        );

        let storage = mock_storage(HashMap::from([
            // key encoded for "ADMIN"
            (vec![0u8, 4u8, 98u8, 97u8, 110u8, 107u8, 65u8, 68u8, 77u8, 73u8, 78u8], 
             0i64.to_le_bytes().to_vec())
        ]));

        let mut node = build_tree();
        let rws = node.parse_tree(&storage, &ctx);

        assert_eq!(rws, PathConditionNode::None)
    }


    #[test]
    fn parse_pc1_f_pc3_t() {
        // PC_1 false, PC_3 true
        let arg_types = mock_arg_types();

        // PC_1 false - msg type is not AddUser
        // PC_3 true  - msg type is AddOne
        let ctx = SEContext::new(br#"
            {
                "AddOne": {}
            }"#,
            &arg_types,
            CosmwasmInputs::Mock
        );

        let storage = mock_storage(HashMap::from([
            // key encoded for "ADMIN"
            (vec![0u8, 4u8, 98u8, 97u8, 110u8, 107u8, 65u8, 68u8, 77u8, 73u8, 78u8], 
             0i64.to_le_bytes().to_vec())
        ]));

        let mut node = build_tree();
        let rws = node.parse_tree(&storage, &ctx);

        assert_eq!(rws, PathConditionNode::RWSNode{
            storage_dependency: DEPENDENT,
            rws: vec![
            ReadWrite::Read {
                storage_dependency: INDEPENDENT,
                key: key_incr(), 
                commutativity: WriteType::Commutative
            },
            ReadWrite::Write { 
                storage_dependency: DEPENDENT,
                key: key_incr(), 
                commutativity: WriteType::Commutative
            },
        ]})
    }

    #[test]
    fn parse_pc1_f_pc3_f_pc4_t() {
        // PC_1 true, PC_2 true
        let arg_types = mock_arg_types();
        let ctx = SEContext::new(br#"
            {
                "Transfer": {}
            }"#,
            &arg_types,
            CosmwasmInputs::Mock
        );

        let storage = mock_storage(HashMap::new());

        let mut node = build_tree();
        let rws = node.parse_tree(&storage, &ctx);

        assert_eq!(rws, PathConditionNode::None);
    }

    #[test]
    fn parse_pc1_f_pc3_f_pc4_f() {
        // PC_1 true, PC_2 true
        let arg_types = mock_arg_types();
        let ctx = SEContext::new(br#"
            {
                "blabla": {}
            }"#,
            &arg_types,
            CosmwasmInputs::Mock
        );

        let storage = mock_storage(HashMap::new());

        let mut node = build_tree();
        let rws = node.parse_tree(&storage, &ctx);

        assert_eq!(rws, PathConditionNode::None);
    }
}   <|MERGE_RESOLUTION|>--- conflicted
+++ resolved
@@ -1,10 +1,7 @@
 use cosmwasm_std::Storage;
 
-<<<<<<< HEAD
-use crate::symb_exec::parser::nodes::{PathCondition, PathConditionNode};
-=======
 use crate::symb_exec::{parser::nodes::{PathCondition, PathConditionNode}, ReadWrite, TransactionDependency};
->>>>>>> 6364c1d2
+
 
 use super::eval::{Eval, SEContext};
 
@@ -14,11 +11,8 @@
         use crate::symb_exec::parser::nodes::TransactionDependency::*;
         match self {
             Self::ConditionNode { 
-<<<<<<< HEAD
-                storage_dependency,
-=======
+
                 storage_dependency: _,
->>>>>>> 6364c1d2
                 condition: Some(condition), 
                 pos_branch: Some(pos_branch), 
                 neg_branch: Some(neg_branch) 
@@ -58,8 +52,7 @@
                         rws 
                     },
                     PathConditionNode::None => PathConditionNode::None
-<<<<<<< HEAD
-=======
+
                 }
 
             },
@@ -85,7 +78,6 @@
                 Self::RWSNode { 
                     storage_dependency: *storage_dependency | dependency, 
                     rws
->>>>>>> 6364c1d2
                 }
 
             },
