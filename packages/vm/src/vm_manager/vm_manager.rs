--- conflicted
+++ resolved
@@ -4,17 +4,7 @@
 use wasmer::Store;
 
 use crate::{
-<<<<<<< HEAD
-    backend::ConcurrentBackend, call_execute, call_instantiate, call_query, 
-    internals::instance_from_module, 
-    symb_exec::{Key, ReadWrite, SEStatus, TransactionDependency, TxRWS, WriteType}, 
-    testing::{mock_env, mock_info, MockApi, MockQuerier, MockStorageWrapper, PartitionedStorage}, 
-    vm_manager::ContractRWS, 
-    wasm_backend::{compile, make_compiling_engine, make_runtime_engine}, 
-    BackendApi, InstanceOptions, Querier, Size, Storage
-=======
     backend::ConcurrentBackend, call_execute, call_instantiate, call_query, internals::instance_from_module, symb_exec::{Key, ReadWrite, SEStatus, TransactionDependency, TxRWS, WriteType}, testing::{mock_env, mock_info, MockApi, MockQuerier, MockStoragePartitioned, MockStorageWrapper, PartitionedStorage}, vm_manager::ContractRWS, wasm_backend::{compile, make_compiling_engine, make_runtime_engine}, BackendApi, InstanceOptions, Querier, SCProfile, Size, Storage
->>>>>>> 6364c1d2
 };
 
 use super::sc_storage::{PersistentBackend, SCManager};
@@ -76,13 +66,6 @@
     /// May be shared across threads - thus the Arc
     partitioned_items_per_sc: HashMap<String, Arc::<HashSet<Vec<u8>>>>,
 
-    /// Storage keys that are partitioned, by SC address
-    /// These keys will be passed to the ConcurrentBackend, when executing,
-    /// just before creating the instance, so that it has knowledge of which items
-    /// were partitioned when handling storage gets/sets
-    /// May be shared across threads - thus the Arc
-    partitioned_items_per_sc: HashMap<String, Arc::<HashSet<Vec<u8>>>>,
-
     /// will be computed when blockchain is replayed, & when we instantiate contracts, etc we
     /// will use the addresses from the replay
     address_mapper: Box<AddressMapper>,
@@ -123,10 +106,6 @@
     {
         VMManager {
             state_manager,
-<<<<<<< HEAD
-            rws: vec![],
-=======
->>>>>>> 6364c1d2
             partitioned_items_per_sc: HashMap::new(),
             address_mapper,
             storage_partitions,
@@ -136,13 +115,10 @@
 
     /// Given a block of messages, fetch the RWS for each individual tx - this is done using information from the
     /// contract inputs and the already built SE profile when the SC was installed.
-<<<<<<< HEAD
-=======
     /// 
     /// Then partitions a set of storage items according to the operation type (Commutative vs. Non commutative)
     /// and executes the block.
     /// Finally sums all partitions.
->>>>>>> 6364c1d2
     pub fn handle_block(&mut self, block: Block) -> std::io::Result<Vec<String>> {
         let rws = self.get_rws(&block);
         let partitioned_keys = self.partition_storage(&rws);
@@ -188,13 +164,9 @@
                     contract_code_id: _,
                     sender_address: _,
                 } => RWSContext {
-<<<<<<< HEAD
-                        rws: TxRWS { storage_dependency: TransactionDependency::INDEPENDENT, profile_status: SEStatus::Complete, rws: vec![ReadWrite::default()]},
-=======
                         // rws goes empty - there are no conflicts within instantiates for the same contract storage since instantiates
                         // generate a brand new storage
                         rws: TxRWS { storage_dependency: TransactionDependency::INDEPENDENT, profile_status: SEStatus::Complete, rws: vec![]},
->>>>>>> 6364c1d2
                         address: String::from("")
                  },
 
@@ -367,10 +339,6 @@
                     contract_address, 
                     code_id
                 } => {
-<<<<<<< HEAD
-                        // receiving a message from a contract that has no partitioned items
-=======
->>>>>>> 6364c1d2
                         let mut partitioned_items = &Arc::new(HashSet::new()); 
                         if let Some(part) = self.partitioned_items_per_sc.get(&contract_address) {
                             partitioned_items = part;
@@ -416,11 +384,7 @@
         let engine = make_runtime_engine(Some(DEFAULT_MEMORY_LIMIT));
         let store = Store::new(engine);
         
-<<<<<<< HEAD
-        // For Instantiation calls we don't yet have the SC address, thus we can't know if it has or not partitioned items.
-=======
         // For Instantiation calls we don't yet have the SC storage partitioned.
->>>>>>> 6364c1d2
         // Also, there is only 1 instantiation for some SC, so it doesnt make much sense to partition since there will be only 1 call
         // Thus the HashSet::new() -> no partitioned items
         let partitioned_items = HashSet::new();
@@ -490,16 +454,12 @@
     use wasmer::Store;
 
     use crate::{
-<<<<<<< HEAD
-        backend::ConcurrentBackend, call_instantiate, internals::instance_from_module, symb_exec::{Key, ReadWrite, TransactionDependency, TxRWS, WriteType}, testing::{mock_env, mock_info, mock_persistent_backend, MockApi, MockQuerier, MockStoragePartitioned, MockStorageWrapper}, vm_manager::vm_manager::{RWSContext, VMCall, DEFAULT_MEMORY_LIMIT, HIGH_GAS_LIMIT}, wasm_backend::{compile, make_compiling_engine, make_runtime_engine}, InstanceOptions, InstantiatedEntryPoint, SCManager, SEStatus, VMMessage
-=======
         backend::ConcurrentBackend, call_instantiate, internals::instance_from_module, 
         symb_exec::{Key, ReadWrite, TransactionDependency, TxRWS, WriteType}, 
         testing::{mock_env, mock_info, mock_persistent_backend, MockApi, MockQuerier, MockStoragePartitioned, MockStorageWrapper}, 
         vm_manager::vm_manager::{RWSContext, VMCall, DEFAULT_MEMORY_LIMIT, HIGH_GAS_LIMIT}, 
         wasm_backend::{compile, make_compiling_engine, make_runtime_engine}, 
         InstanceOptions, InstantiatedEntryPoint, SCManager, SEStatus, VMMessage
->>>>>>> 6364c1d2
     };
 
     use super::{AddressMapper, BackendBuilder, VMManager};
