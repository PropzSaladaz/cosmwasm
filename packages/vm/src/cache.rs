--- conflicted
+++ resolved
@@ -4,10 +4,6 @@
 use std::marker::PhantomData;
 use std::path::PathBuf;
 
-<<<<<<< HEAD
-=======
-use crate::backends::compile;
->>>>>>> bfef8ec4
 use crate::checksum::Checksum;
 use crate::compatibility::check_wasm;
 use crate::errors::{VmError, VmResult};
@@ -76,14 +72,9 @@
     pub fn save_wasm(&mut self, wasm: &[u8]) -> VmResult<Checksum> {
         check_wasm(wasm, &self.supported_features)?;
         let checksum = save_wasm_to_disk(&self.wasm_path, wasm)?;
-<<<<<<< HEAD
         const MEMORY_LIMIT: u32 = 256; // Hmm, is this even used?
         let module = compile(wasm, MEMORY_LIMIT)?;
-        self.modules.store(&checksum, module)?;
-=======
-        let module = compile(wasm)?;
         self.fs_cache.store(&checksum, module)?;
->>>>>>> bfef8ec4
         Ok(checksum)
     }
 
@@ -111,15 +102,9 @@
         options: InstanceOptions,
     ) -> VmResult<Instance<S, A, Q>> {
         // try from the module cache
-<<<<<<< HEAD
-        let res = self.modules.load(checksum, options.memory_limit);
-        if let Ok(module) = res {
-            self.stats.hits_module += 1;
-=======
-        let module = self.fs_cache.load(checksum)?;
+        let module = self.fs_cache.load(checksum, options.memory_limit)?;
         if let Some(module) = module {
             self.stats.hits_fs_cache += 1;
->>>>>>> bfef8ec4
             return Instance::from_module(&module, deps, options.gas_limit, options.print_debug);
         }
 
