# CHANGELOG

The format is based on [Keep a Changelog](https://keepachangelog.com/en/1.0.0/),
and this project adheres to
[Semantic Versioning](https://semver.org/spec/v2.0.0.html).

## [Unreleased]

<<<<<<< HEAD
### Added

- cosmwasm-std: Add `addr_make` and `with_prefix` for
  `cosmwasm_std::testing::MockApi` ([#1905]).
- cosmwasm-std: Add `abs` and `unsigned_abs` for `Int{64,128,256,512}`
  ([#1854]).
- cosmwasm-std: Add `From<Int{64,128,256}>` for `Int512`,
  `TryFrom<Int{128,256,512}>` for `Int64`, `TryFrom<Int{256,512}>` for `Int128`,
  `TryFrom<Int512>` for `Int256` and `Int256::from_i128` for const contexts
  ([#1861]).
- cosmwasm-std: Add `Int{64,128,256}::{checked_multiply_ratio, full_mul}`
  ([#1866])
- cosmwasm-std: Add `is_negative` for `Int{64,128,256,512}` ([#1867]).
- cosmwasm-std: Add `TryFrom<Uint{256,512}> for Uint64` and
  `TryFrom<Uint{A}> for Int{B}` where `A >= B` ([#1870]).
- cosmwasm-std: Add `to_json_{vec,binary,string}` and `from_json` and deprecate
  `to_{vec,binary}` in favor of `to_json_{vec,binary}` and `from_{slice,binary}`
  in favor of `from_json`. ([#1886])
- cosmwasm-std: Add `SignedDecimal` and `SignedDecimal256` ([#1807]).
- cosmwasm-vm: Allow float operations with NaN canonicalization ([#1864]).

[#1905]: https://github.com/CosmWasm/cosmwasm/pull/1905
[#1854]: https://github.com/CosmWasm/cosmwasm/pull/1854
[#1861]: https://github.com/CosmWasm/cosmwasm/pull/1861
[#1866]: https://github.com/CosmWasm/cosmwasm/pull/1866
[#1867]: https://github.com/CosmWasm/cosmwasm/pull/1867
[#1870]: https://github.com/CosmWasm/cosmwasm/pull/1870
[#1886]: https://github.com/CosmWasm/cosmwasm/pull/1886
[#1807]: https://github.com/CosmWasm/cosmwasm/pull/1807
[#1864]: https://github.com/CosmWasm/cosmwasm/pull/1864
=======
## [1.4.1] - 2023-10-09

## Fixed

- cosmwasm-vm: Fix a 1.3.x -> 1.4.0 regression bug leading to a _Wasmer runtime
  error: RuntimeError: out of bounds memory access_ in cases when the Wasm file
  is re-compiled and used right away. ([#1907])

[#1907]: https://github.com/CosmWasm/cosmwasm/pull/1907

### Changed

- cosmwasm-check: Use "=" for pinning the versions of cosmwasm-vm and
  cosmwasm-std dependencies. This ensures that you can use an older version of
  cosmwasm-check together with the VM of the same version by doing
  `cargo install cosmwasm-check@1.4.1`. A typical use case would be to check a
  contract with CosmWasm 1.4, 1.5 and 2.0. Note that other dependencies are
  still upgraded when using `cargo install` which may lead to API, behavioural
  or compiler incompatibilities. The
  [--locked](https://doc.rust-lang.org/cargo/commands/cargo-install.html#dealing-with-the-lockfile)
  feature allows you use the versions locked when the release was created.
>>>>>>> 9410fa2f

## [1.4.0] - 2023-09-04

### Added

- cosmwasm-std: Implement `Not` for `Uint{64,128,256}` ([#1799]).
- cosmwasm-std: Add iterators for `Coins` ([#1806]).
- cosmwasm-std: Make `abs_diff` const for `Uint{256,512}` and
  `Int{64,128,256,512}`. It is now const for all integer types.
- cosmwasm-std: Implement `TryFrom<Decimal256>` for `Decimal` ([#1832])
- cosmwasm-std: Add `StdAck`. ([#1512])
- cosmwasm-std: Add new imports `db_next_{key, value}` for iterating storage
  keys / values only and make `Storage::{range_keys, range_values}` more
  efficient. This requires the `cosmwasm_1_4` feature to be enabled. ([#1834])
- cosmwasm-std: Add
  `DistributionQuery::{DelegationRewards, DelegationTotalRewards, DelegatorValidators}`.
  This requires the `cosmwasm_1_4` feature to be enabled. ([#1788])

[#1512]: https://github.com/CosmWasm/cosmwasm/issues/1512
[#1799]: https://github.com/CosmWasm/cosmwasm/pull/1799
[#1806]: https://github.com/CosmWasm/cosmwasm/pull/1806
[#1832]: https://github.com/CosmWasm/cosmwasm/pull/1832
[#1834]: https://github.com/CosmWasm/cosmwasm/pull/1834
[#1788]: https://github.com/CosmWasm/cosmwasm/pull/1788

### Changed

- cosmwasm-vm: Avoid using loupe for getting the `Module` size in the file
  system cache to prepare for the Wasmer 3 upgrade.
- cosmwasm-vm: When enabling `print_debug` the debug logs are now printed to
  STDERR instead of STDOUT by default ([#1667]).
- cosmwasm-vm: Add `Instance::set_debug_handler`/`unset_debug_handler` to allow
  customizing the handling of debug messages emitted by the contract ([#1667]).
- cosmwasm-vm: Upgrade Wasmer to version 4.1. ([#1674], [#1693], [#1701],
  [#1793])
- cosmwasm-check: Update clap dependency to version 4 ([#1677])
- cosmwasm-vm: Use `wasmparser` for initial validation instead of `parity-wasm`
  ([#1786])
- cosmwasm-std: Make constructors `Decimal{,256}::{percent,permille,bps}` const
- cosmwasm-std: Use new `db_next_key` import to make `skip` and `nth`
  implementation of `range` iterators more efficient. This requires the
  `cosmwasm_1_4` feature to be enabled. ([#1838])

[#1667]: https://github.com/CosmWasm/cosmwasm/pull/1667
[#1674]: https://github.com/CosmWasm/cosmwasm/pull/1674
[#1677]: https://github.com/CosmWasm/cosmwasm/pull/1677
[#1693]: https://github.com/CosmWasm/cosmwasm/pull/1693
[#1701]: https://github.com/CosmWasm/cosmwasm/pull/1701
[#1786]: https://github.com/CosmWasm/cosmwasm/pull/1786
[#1793]: https://github.com/CosmWasm/cosmwasm/pull/1793
[#1838]: https://github.com/CosmWasm/cosmwasm/pull/1838

## [1.3.3] - 2023-08-22

### Added

- cosmwasm-std: Implement `into_empty` for `QuerierWrapper`, `Deps` and
  `DepsMut`.

## [1.3.2] - 2023-08-15

### Fixed

- cosmwasm-std: Export `CoinFromStrError`, `CoinsError` and `DivisionError`

## [1.3.1] - 2023-07-26

### Fixed

- cosmwasm-std: Export `DelegatorWithdrawAddressResponse`,
  `DenomMetadataResponse` and `AllDenomMetadataResponse` which were added in
  `1.3.0` ([#1795]).

[#1795]: https://github.com/CosmWasm/cosmwasm/pull/1795

### Changed

- cosmwasm-std: Query responses are now exported, even if the corresponding
  cargo feature is not enabled ([#1795]).

## [1.3.0] - 2023-07-17

### Fixed

- cosmwasm-vm: Add missing cache stats increment when calling `pin`.

### Added

- cosmwasm-std: Implement `BankQuery::AllDenomMetadata` to allow querying all
  the denom metadata and `BankQuery::DenomMetadata` to query a specific one. In
  order to use this query in a contract, the `cosmwasm_1_3` feature needs to be
  enabled for the `cosmwasm_std` dependency. This makes the contract
  incompatible with chains running anything lower than CosmWasm `1.3.0`.
  ([#1647])
- cosmwasm-std: Add `DistributionQuery::DelegatorWithdrawAddress`. Also needs
  the `cosmwasm_1_3` feature (see above). ([#1593])
- cosmwasm-std: Add `DistributionMsg::FundCommunityPool`. Also needs the
  `cosmwasm_1_3` feature (see above). ([#1747])
- cosmwasm-std: Add `FromStr` impl for `Coin`. ([#1684])
- cosmwasm-std: Add `Coins` helper to handle multiple coins. ([#1687])
- cosmwasm-vm: Add `Cache::save_wasm_unchecked` to save Wasm blobs that have
  been checked before. This is useful for state-sync where we know the Wasm code
  was checked when it was first uploaded. ([#1635])
- cosmwasm-vm: Allow sign extension Wasm opcodes in static validation. This
  allows contracts to be compiled with Rust 1.70.0 and above. ([#1727])
- cosmwasm-std: Add trait functions `Storage::range_keys` and
  `Storage::range_values`. The default implementations just use
  `Storage::range`. Later this can be implemented more efficiently. ([#1748])
- cosmwasm-std: Add `Int64`, `Int128`, `Int256` and `Int512` signed integer
  types. ([#1718])

[#1593]: https://github.com/CosmWasm/cosmwasm/pull/1593
[#1635]: https://github.com/CosmWasm/cosmwasm/pull/1635
[#1647]: https://github.com/CosmWasm/cosmwasm/pull/1647
[#1684]: https://github.com/CosmWasm/cosmwasm/pull/1684
[#1687]: https://github.com/CosmWasm/cosmwasm/pull/1687
[#1718]: https://github.com/CosmWasm/cosmwasm/pull/1718
[#1727]: https://github.com/CosmWasm/cosmwasm/issues/1727
[#1747]: https://github.com/CosmWasm/cosmwasm/pull/1747
[#1748]: https://github.com/CosmWasm/cosmwasm/pull/1748

### Changed

- cosmwasm-vm: Add checks for table section of Wasm blob ([#1631]).
- cosmwasm-vm: Limit number of imports during static validation ([#1629]).
- cosmwasm-vm: Add target (triple + CPU features) into the module cache
  directory to avoid using modules compiled for a different system. Bump
  `MODULE_SERIALIZATION_VERSION` to "v6". ([#1664])
- cosmwasm-vm: Add `.wasm` extension to stored wasm files ([#1686]).

[#1629]: https://github.com/CosmWasm/cosmwasm/pull/1629
[#1631]: https://github.com/CosmWasm/cosmwasm/pull/1631
[#1664]: https://github.com/CosmWasm/cosmwasm/pull/1664
[#1686]: https://github.com/CosmWasm/cosmwasm/pull/1686

### Deprecated

- cosmwasm-storage: All exports are deprecated because this crate will be
  removed with CosmWasm 2.0 ([#1596]).

[#1596]: https://github.com/CosmWasm/cosmwasm/issues/1596

## [1.2.7] - 2023-06-19

### Added

- cosmwasm-std: Add `<<` and `<<=` implementation for `Uint{64,128,256,512}`
  types. ([#1723])
- cosmwasm-std: Add `Timestamp::{plus,minus}_{minutes, hours, days}`. ([#1729])
- cosmwasm-std: Add `Decimal::bps` and `Decimal256::bps` to create a decimal
  from a basis point value ([#1715]).

[#1723]: https://github.com/CosmWasm/cosmwasm/pull/1723
[#1729]: https://github.com/CosmWasm/cosmwasm/pull/1729
[#1715]: https://github.com/CosmWasm/cosmwasm/pull/1715

### Changed

- cosmwasm-std: Coin uses shorter `Coin { 123 "ucosm" }` format for Debug
  ([#1704])

[#1704]: https://github.com/CosmWasm/cosmwasm/pull/1704

## [1.2.6] - 2023-06-05

### Changed

- cosmwasm-vm: Bumped module serialization version from v4 to v5 to invalidate
  potentially corrupted caches caused by Rust update. See
  https://github.com/CosmWasm/wasmvm/issues/426 for more information. ([#1708])

[#1708]: https://github.com/CosmWasm/cosmwasm/pull/1708

## [1.2.5] - 2023-05-02

### Added

- cosmwasm-std: Implement `PartialEq` for `Addr == &Addr` and `&Addr == Addr` as
  well as `Event == &Event` and `&Event == Event` ([#1672]).
- cosmwasm-std: Add `#[must_use]` annotations to `Uint64`, `Uint128`, `Uint256`,
  `Uint512`, `Decimal` and `Decimal256` math operations ([#1678])

[#1672]: https://github.com/CosmWasm/cosmwasm/pull/1672
[#1678]: https://github.com/CosmWasm/cosmwasm/pull/1678

### Deprecated

- cosmwasm-std: The PartialEq implementations between `Addr` and `&str`/`String`
  are deprecated because they are not considered to be safe. In almost all cases
  you want to convert both sides of the equation to `Addr` first. If you really
  want to do a string comparison, use `Addr::as_str()` explicitly. ([#1671])

[#1671]: https://github.com/CosmWasm/cosmwasm/pull/1671

## [1.2.4] - 2023-04-17

### Fixed

- cosmwasm-vm: Add call depths limit

## [1.2.3] - 2023-03-22

- cosmwasm-vm: Use saturating increments for `Stats` fields to ensure we don't
  run into overflow issues.

## [1.2.2] - 2023-03-08

### Added

- cosmwasm-std: Add an IBC querier implementation to `testing::MockQuerier`
  ([#1620], [#1624]).
- cosmwasm-std: Add `#[must_use]` annotations to `Timestamp` math functions.

[#1620]: https://github.com/CosmWasm/cosmwasm/pull/1620
[#1624]: https://github.com/CosmWasm/cosmwasm/pull/1624

### Fixed

- all: Fix `backtraces` feature for newer versions of Rust. This still requires
  Rust nightly ([#1613]).
- cosmwasm-std: Add missing export `CheckedMultiplyFractionError` ([#1608]).

[#1608]: https://github.com/CosmWasm/cosmwasm/pull/1608
[#1613]: https://github.com/CosmWasm/cosmwasm/pull/1613

## [1.2.1] - 2023-01-30

### Added

- cosmwasm-std: Add `Decimal{,256}::to_uint_floor` and `::to_uint_ceil` for
  efficient and explicit decimal to uint conversion ([#1603]).

[#1603]: https://github.com/CosmWasm/cosmwasm/pull/1603

### Fixed

- cosmwasm-std: Make fields of `WeightedVoteOption` public to allow constructing
  it ([#1597]).

[#1597]: https://github.com/CosmWasm/cosmwasm/issues/1597

### Changed

- cosmwasm-std: Improve readability of `Debug` output for `Decimal` and
  `Decimal256` ([#1600]).

[#1600]: https://github.com/CosmWasm/cosmwasm/pull/1600

## [1.2.0] - 2023-01-24

### Added

- cosmwasm-std: Add `GovMsg::VoteWeighted`. In order to use this in a contract,
  the `cosmwasm_1_2` feature needs to be enabled for the `cosmwasm_std`
  dependency. This makes the contract incompatible with chains running versions
  of CosmWasm earlier than 1.2.0 ([#1481]).
- cosmwasm-std: Add `instantiate2_address` which allows calculating the
  predictable addresses for `MsgInstantiateContract2` ([#1437], [#1554]).
- cosmwasm-std: Add `WasmMsg::Instantiate2` (requires `cosmwasm_1_2`, see
  `GovMsg::VoteWeighted` above) to instantiate contracts at a predictable
  address ([#1436], [#1554])).
- cosmwasm-schema: In contracts, `cosmwasm schema` will now output a separate
  JSON Schema file for each entrypoint in the `raw` subdirectory ([#1478],
  [#1533]).
- cosmwasm-std: Upgrade `serde-json-wasm` dependency to 0.5.0 which adds map
  support to `to_vec`/`to_binary` and friends.
- cosmwasm-std: Implement `AsRef<[u8]>` for `Binary` and `HexBinary` ([#1550]).
- cosmwasm-std: Allow constructing `SupplyResponse` via a `Default`
  implementation ([#1552], [#1560]).
- cosmwasm-std: Add `Never` type which cannot be instantiated. This can be used
  as the error type for `ibc_packet_receive` or `ibc_packet_ack` to gain
  confidence that the implementations never errors and the transaction does not
  get reverted. ([#1513])
- cosmwasm-std: Add new `WasmQuery::CodeInfo` to get the checksum of a code ID
  ([#1561]).
- cosmwasm-vm: Add `Cache::remove_wasm` to remove obsolete Wasm blobs and their
  compiled modules.
- cosmwasm-std: Implement fraction multiplication and division. Assists with
  Uint & Decimal arithmetic and exposes methods for flooring/ceiling result
  ([#1485], [#1566]).

[#1436]: https://github.com/CosmWasm/cosmwasm/issues/1436
[#1437]: https://github.com/CosmWasm/cosmwasm/issues/1437
[#1478]: https://github.com/CosmWasm/cosmwasm/pull/1478
[#1481]: https://github.com/CosmWasm/cosmwasm/pull/1481
[#1485]: https://github.com/CosmWasm/cosmwasm/issues/1485
[#1513]: https://github.com/CosmWasm/cosmwasm/pull/1513
[#1533]: https://github.com/CosmWasm/cosmwasm/pull/1533
[#1550]: https://github.com/CosmWasm/cosmwasm/issues/1550
[#1552]: https://github.com/CosmWasm/cosmwasm/pull/1552
[#1554]: https://github.com/CosmWasm/cosmwasm/pull/1554
[#1560]: https://github.com/CosmWasm/cosmwasm/pull/1560
[#1561]: https://github.com/CosmWasm/cosmwasm/pull/1561
[#1566]: https://github.com/CosmWasm/cosmwasm/pull/1566

### Changed

- cosmwasm-vm: Avoid exposing OS specific file system errors in order to test
  cosmwasm-vm on Windows. This gives us confidence for integrating cosmwasm-vm
  in a libwasmvm build on Windows. This change is likely to be consensus
  breaking as error messages change. ([#1406])
- cosmwasm-vm: Use `Display` representation for embedding Wasmer
  `InstantiationError`s ([#1508]).

[#1406]: https://github.com/CosmWasm/cosmwasm/pull/1406
[#1508]: https://github.com/CosmWasm/cosmwasm/issues/1508

### Fixed

- cosmwasm-schema: Nested QueryMsg with generics is now supported by the
  QueryResponses macro ([#1516]).
- cosmwasm-schema: A nested QueryMsg no longer causes runtime errors if it
  contains doc comments.
- cosmwasm-std/cosmwasm-vm: Increase length limit for address conversion in
  `MockApi` to support addresses longer than 54 bytes ([#1529]).

[#1516]: https://github.com/CosmWasm/cosmwasm/issues/1516
[#1529]: https://github.com/CosmWasm/cosmwasm/issues/1529

## [1.1.9] - 2022-12-06

### Fixed

- cosmwasm-schema: Fix type fully qualified path to symbol `QueryResponses` in
  macro `cosmwasm_schema::generate_api!` ([#1527]).

[#1527]: https://github.com/CosmWasm/cosmwasm/issues/1527

## [1.1.8] - 2022-11-22

### Fixed

- cosmwasm-schema: Fix type params on `QueryMsg` causing a compiler error when
  used with the `QueryResponses` derive macro.

## [1.1.6] - 2022-11-16

### Added

- cosmwasm-std: Add `From` implementations to convert between
  `CanonicalAddr`/`Binary` as well as `CanonicalAddr`/`HexBinary` ([#1463]).
- cosmwasm-std: Add `From` implementations to convert `u8` arrays to
  `CanonicalAddr` ([#1463]).
- cosmwasm-std: Implement `PartialEq` between `CanonicalAddr` and
  `HexBinary`/`Binary` ([#1463]).

[#1463]: https://github.com/CosmWasm/cosmwasm/pull/1463

### Changed

- all: Bump a few dependency versions to make the codebase compile with
  `-Zminimal-versions` ([#1465]).
- cosmwasm-profiler: Package was removed 🪦. It served its job showing us that
  we cannot properly measure different runtimes for differet Wasm opcodes.
- cosmwasm-schema: schema generation is now locked to produce strictly
  `draft-07` schemas
- cosmwasm-schema: `QueryResponses` derive now sets the `JsonSchema` trait bound
  on the generated `impl` block. This allows the contract dev to not add a
  `JsonSchema` trait bound on the type itself.

[#1465]: https://github.com/CosmWasm/cosmwasm/pull/1465

## [1.1.5] - 2022-10-17

### Added

- cosmwasm-std: Add `wrapping_add`, `wrapping_sub`, `wrapping_mul` and
  `wrapping_pow` to `Uint256`/`Uint512`.
- cosmwasm-schema: Better error messaging when attempting to compile schema
  generator for `wasm32`
- cosmwasm-vm: In the `secp256k1_verify`, `secp256k1_recover_pubkey`,
  `ed25519_verify` and `ed25519_batch_verify` import implementations we now exit
  early if the gas left is not sufficient to perform the operation.

### Changed

- cosmwasm-std: Remove `non_exhaustive` from IBC types `IbcChannelOpenMsg`,
  `IbcChannelConnectMsg` and `IbcChannelCloseMsg` in order to allow exhaustive
  matching over the possible scenarios without an unused fallback case
  ([#1449]).

[#1449]: https://github.com/CosmWasm/cosmwasm/pull/1449

## [1.1.4] - 2022-10-03

### Fixed

- cosmwasm-schema: Properly analyze schemas generated for `untagged` enums

## [1.1.3] - 2022-09-29

### Fixed

- cosmwasm-schema: `IntegrityError` is now public

## [1.1.2] - 2022-09-19

### Added

- cosmwasm-std: Add testing macro `assert_approx_eq!` for comparing two integers
  to be relatively close to each other ([#1417]).
- cosmwasm-std: Add `HexBinary` which is like `Binary` but encodes to hex
  strings in JSON. Add `StdError::InvalidHex` error case. ([#1425])

[#1417]: https://github.com/CosmWasm/cosmwasm/issues/1417
[#1425]: https://github.com/CosmWasm/cosmwasm/pull/1425

### Fixed

- cosmwasm-vm: Bump `MODULE_SERIALIZATION_VERSION` to "v4" because the module
  serialization format changed between Wasmer 2.2 and 2.3 ([#1426]).
- cosmwasm-schema: The `QueryResponses` derive macro now supports `QueryMsg`s
  with generics. ([#1429])

[#1426]: https://github.com/CosmWasm/cosmwasm/issues/1426
[#1429]: https://github.com/CosmWasm/cosmwasm/pull/1429

## [1.1.1] - 2022-09-15

### Fixed

- cosmwasm-schema: Using `QueryResponses` with a `QueryMsg` containing a
  unit-like variant will no longer crash. The different variant types in Rust
  are:
  ```rust
  enum QueryMsg {
      UnitLike,
      Tuple(),
      Struct {},
  }
  ```
  It's still recommended to only use struct variants, even if there are no
  fields.

### Changed

- cosmwasm-schema: It is no longer necessary to specify `serde` or `schemars` as
  a dependency in order to make `cosmwasm-schema` macros work.

## [1.1.0] - 2022-09-05

### Added

- cosmwasm-std: Implement PartialEq for `Binary` and `u8` arrays.
- cosmwasm-std: Add `Uint{64,128,256,512}::one`.
- cosmwasm-std: Add `Uint{64,128,256,512}::abs_diff` and
  `Decimal{,256}::abs_diff` ([#1334]).
- cosmwasm-std: Implement `From<Decimal> for Decimal256`.
- cosmwasm-std: Implement `Rem`/`RemAssign` for `Decimal`/`Decimal256`.
- cosmwasm-std: Implement `checked_add`/`_sub`/`_div`/`_rem` for
  `Decimal`/`Decimal256`.
- cosmwasm-std: Implement `pow`/`saturating_pow` for `Decimal`/`Decimal256`.
- cosmwasm-std: Implement `ceil`/`floor` for `Decimal`/`Decimal256`.
- cosmwasm-std: Implement `PartialEq` for reference on one side and owned value
  on the other for all `Uint` and `Decimal` types
- cosmwasm-std: Implement `saturating_add`/`sub`/`mul` for
  `Decimal`/`Decimal256`.
- cosmwasm-std: Implement `BankQuery::Supply` to allow querying the total supply
  of a native token. In order to use this query in a contract, the
  `cosmwasm_1_1` feature needs to be enabled for the `cosmwasm_std` dependency.
  This makes the contract incompatible with chains running CosmWasm `1.0`.
  ([#1356])
- cosmwasm-std: Implement `MIN` const value for all `Uint` and `Decimal` types
- cosmwasm-std: Implement `checked_div_euclid` for `Uint256`/`Uint512`
- cosmwasm-std: Add `QuerierWrapper::query_wasm_contract_info` - this is just a
  convenience helper for querying `WasmQuery::ContractInfo`.
- cosmwasm-check: This is a new binary package that allows running various
  CosmWasm compatibility checks on compiled .wasm files. See
  https://crates.io/crates/cosmwasm-check for usage info.

[#1334]: https://github.com/CosmWasm/cosmwasm/pull/1334
[#1356]: https://github.com/CosmWasm/cosmwasm/pull/1356

### Changed

- cosmwasm-vm/cosmwasm-profiler: Upgrade Wasmer to 2.3.0.
- cosmwasm-std: Enable the `abort` feature by default. This provides more
  helpful panic messages via a custom panic handler.
- cosmwasm-std: Make `Decimal{,256}::DECIMAL_PLACES` a public `u32` value.
- cosmwasm-crypto: Bumped `k256` `0.10.4 -> 0.11` and `digest` `0.9 -> 0.10`
  ([#1374]).
- cosmwasm-vm: Rename features to capabilities, including
  1. `features_from_csv` to `capabilities_from_csv`;
  2. `CacheOptions::supported_features` to
     `CacheOptions::available_capabilities`;
  3. `MockInstanceOptions::supported_features` to
     `MockInstanceOptions::available_capabilities`
  4. `Instance::required_features` to `Instance::required_capabilities`
  5. `AnalysisReport::required_features` to
     `AnalysisReport::required_capabilities`.

[#1374]: https://github.com/CosmWasm/cosmwasm/pull/1374

### Deprecated

- cosmwasm-vm: The `check_contract` example was deprecated. Please use the new
  crate [cosmwasm-check](https://crates.io/crates/cosmwasm-check) instead
  ([#1371]).

[#1371]: https://github.com/CosmWasm/cosmwasm/issues/1371

## [1.0.0] - 2022-05-14

### Added

- cosmwasm-std: Export `DelegationResponse` ([#1301]).
- cosmwasm-std: When the new `abort` feature is enabled, cosmwasm-std installs a
  panic handler that aborts the contract and passes the panic message to the
  host. The `abort` feature can only be used when deploying to chains that
  implement the import. For this reason, it's not yet enabled by default.
  ([#1299])
- cosmwasm-vm: A new import `abort` is created to abort contract execution when
  requested by the contract. ([#1299])
- cosmwasm-std: Add new `ibc3` feature that allows to use IBC-Go V3 features,
  like version negotiation and exposing relayer address to the contract.
  Requires a compatible wasmd runtime (v0.27.0+) ([#1302])

[#1299]: https://github.com/CosmWasm/cosmwasm/pull/1299
[#1301]: https://github.com/CosmWasm/cosmwasm/pull/1301
[#1302]: https://github.com/CosmWasm/cosmwasm/pull/1302

---

The CHANGELOG for versions before 1.0.0 was moved to
[CHANGELOG-pre1.0.0.md](./CHANGELOG-pre1.0.0.md).

[unreleased]: https://github.com/CosmWasm/cosmwasm/compare/v1.4.1...HEAD
[1.4.1]: https://github.com/CosmWasm/cosmwasm/compare/v1.4.0...1.4.1
[1.4.0]: https://github.com/CosmWasm/cosmwasm/compare/v1.3.3...v1.4.0
[1.3.3]: https://github.com/CosmWasm/cosmwasm/compare/v1.3.2...v1.3.3
[1.3.2]: https://github.com/CosmWasm/cosmwasm/compare/v1.3.1...v1.3.2
[1.3.1]: https://github.com/CosmWasm/cosmwasm/compare/v1.3.0...v1.3.1
[1.3.0]: https://github.com/CosmWasm/cosmwasm/compare/v1.2.7...v1.3.0
[1.2.7]: https://github.com/CosmWasm/cosmwasm/compare/v1.2.6...v1.2.7
[1.2.6]: https://github.com/CosmWasm/cosmwasm/compare/v1.2.5...v1.2.6
[1.2.5]: https://github.com/CosmWasm/cosmwasm/compare/v1.2.4...v1.2.5
[1.2.4]: https://github.com/CosmWasm/cosmwasm/compare/v1.2.3...v1.2.4
[1.2.3]: https://github.com/CosmWasm/cosmwasm/compare/v1.2.2...v1.2.3
[1.2.2]: https://github.com/CosmWasm/cosmwasm/compare/v1.2.1...v1.2.2
[1.2.1]: https://github.com/CosmWasm/cosmwasm/compare/v1.2.0...v1.2.1
[1.2.0]: https://github.com/CosmWasm/cosmwasm/compare/v1.1.9...v1.2.0
[1.1.9]: https://github.com/CosmWasm/cosmwasm/compare/v1.1.8...v1.1.9
[1.1.8]: https://github.com/CosmWasm/cosmwasm/compare/v1.1.6...v1.1.8
[1.1.6]: https://github.com/CosmWasm/cosmwasm/compare/v1.1.5...v1.1.6
[1.1.5]: https://github.com/CosmWasm/cosmwasm/compare/v1.1.4...v1.1.5
[1.1.4]: https://github.com/CosmWasm/cosmwasm/compare/v1.1.3...v1.1.4
[1.1.3]: https://github.com/CosmWasm/cosmwasm/compare/v1.1.2...v1.1.3
[1.1.2]: https://github.com/CosmWasm/cosmwasm/compare/v1.1.1...v1.1.2
[1.1.1]: https://github.com/CosmWasm/cosmwasm/compare/v1.1.0...v1.1.1
[1.1.0]: https://github.com/CosmWasm/cosmwasm/compare/v1.0.0...v1.1.0
[1.0.0]: https://github.com/CosmWasm/cosmwasm/compare/v1.0.0-rc.0...v1.0.0<|MERGE_RESOLUTION|>--- conflicted
+++ resolved
@@ -6,7 +6,6 @@
 
 ## [Unreleased]
 
-<<<<<<< HEAD
 ### Added
 
 - cosmwasm-std: Add `addr_make` and `with_prefix` for
@@ -37,7 +36,7 @@
 [#1886]: https://github.com/CosmWasm/cosmwasm/pull/1886
 [#1807]: https://github.com/CosmWasm/cosmwasm/pull/1807
 [#1864]: https://github.com/CosmWasm/cosmwasm/pull/1864
-=======
+
 ## [1.4.1] - 2023-10-09
 
 ## Fixed
@@ -59,7 +58,6 @@
   or compiler incompatibilities. The
   [--locked](https://doc.rust-lang.org/cargo/commands/cargo-install.html#dealing-with-the-lockfile)
   feature allows you use the versions locked when the release was created.
->>>>>>> 9410fa2f
 
 ## [1.4.0] - 2023-09-04
 
