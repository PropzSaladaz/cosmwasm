# CHANGELOG

<<<<<<< HEAD
## 0.13.0 (unreleased)

**all**

- Drop support for Rust versions lower than 1.47.0.

**cosmwasm-std**

- Extend binary to array support to 64 bytes.
=======
## 0.12.1 (2020-12-09)

**cosmwasm-std**

- Deprecate `InitResult`, `HandleResult`, `MigrateResult` and `QueryResult` in
  order to make error type explicit an encourage migration to custom errors.
- Implement `Deref` for `QuerierWrapper`, such that `QuerierWrapper` behaves
  like a smart pointer to `Querier` allowing you to access `Querier` methods
  directly.
>>>>>>> bc13238c

## 0.12.0 (2020-11-19)

**cosmwasm-std**

- Remove the previously deprecated `StdError::Unauthorized`. Contract specific
  errors should be implemented using custom error types now (see
  [migration guide](./MIGRATING.md) 0.10 -> 0.11).
- Use dependency `thiserror` instead of `snafu` to implement `StdError`. Along
  with this change, the `backtraces` feature now requires Rust nightly.
- Rename `StdError::ParseErr::source` to `StdError::ParseErr::source_type` and
  `StdError::SerializeErr::target` to `StdError::SerializeErr::target_type` to
  work around speacial treatment of the field name `source` in thiserror.
- Rename `Extern` to `Deps` to unify naming.
- Simplify ownership of calling `handle`, etc. with `Deps` and `DepsMut` struct
  that just contains references (`DepsMut` has `&mut Storage` otherwise the
  same)
- Remove unused `Deps::change_querier`. If you need this or similar
  functionality, create a new struct with the right querier.
- Remove `ReadonlyStorage`. You can just use `Storage` everywhere. And use
  `&Storage` to provide readonly access. This was only needed to let
  `PrefixedStorage`/`ReadonlyPrefixedStorage` implement the common interface,
  which is something we don't need.

**cosmwasm-storage**

- `PrefixedStorage`/`ReadonlyPrefixedStorage` do not implement the
  `Storage`/`ReadonlyStorage` traits anymore. If you need nested prefixes, you
  need to construct them directly via `PrefixedStorage::multilevel` and
  `ReadonlyPrefixedStorage::multilevel`.
- Remove unused `TypedStorage`. If you need this or similar functionality, you
  probably want to use `Bucket` or `Singleton`. If you really need it, please
  copy the v0.11 code into your project.
- Remove `StorageTransaction` along with `transactional` and `RepLog`. This has
  not been used actively for contract development and is now maintained in a
  contract testing framework.

**cosmwasm-vm**

- Remove `Storage::range` and `StorageIterator`. The storage implementation is
  now responsible for maintaining iterators internally and make them accessible
  via the new `Storage::scan` and `Storage::next` methods.
- Add `FfiError::IteratorDoesNotExist`. Looking at this, `FfiError` should
  probably be renamed to something that includes before, on and behind the FFI
  boundary to Go.
- `MockStorage` now implementes the new `Storage` trait and has an additional
  `MockStorage::all` for getting all elements of an iterator in tests.
- Remove unused `Extern::change_querier`. If you need this or similar
  functionality, create a new struct with the right querier.
- Let `Instance::from_code` and `CosmCache::get_instance` take options as an
  `InstanceOptions` struct. This contains `gas_limit` and `print_debug` for now
  and can easily be extended. `cosmwasm_vm::testing::mock_instance_options` can
  be used for creating such a struct in integration tests.
- Make `FileSystemCache` crate internal. This should be used via `CosmCache`.
- Fix return type of `FileSystemCache::load` to `VmResult<Option<Module>>` in
  order to differentiate missing files from errors.
- Add in-memory caching for recently used Wasm modules.
- Rename `CosmCache` to just `cosmwasm_vm::Cache` and add `CacheOptions` to
  configure it.
- Rename `Extern` to `Backend`.
- Rename `mock_dependencies` to `mock_backend` and
  `mock_dependencies_with_balances` to `mock_backend_with_balances`.
- Rename `FfiError`/`FfiResult` to `BackendError`/`BackendResult` and adapt
  `VmError` accordingly.

## 0.11.2 (2020-10-26)

**cosmwasm-std**

- Implement `From<std::str::Utf8Error>` and `From<std::string::FromUtf8Error>`
  for `StdError`.
- Generalize denom argument from `&str` to `S: Into<String>` in `coin`, `coins`
  and `Coin::new`.
- Implement `PartialEq` between `Binary` and `Vec<u8>`/`&[u8]`.
- Add missing `PartialEq` implementations between `HumanAddr` and `str`/`&str`.
- Add `Binary::to_array`, which allows you to copy binary content into a
  fixed-length `u8` array. This is espeically useful for creating integers from
  binary data.

## 0.11.1 (2020-10-12)

**cosmwasm-std**

- Implement `Hash` and `Eq` for `Binary` to allow using `Binary` in `HashSet`
  and `HashMap`.
- Implement `Hash` and `Eq` for `CanonicalAddr` to allow using `CanonicalAddr`
  in `HashSet` and `HashMap`.
- Implement `Add`, `AddAssign` and `Sub` with references on the right hand side
  for `Uint128`.
- Implement `Sum<Uint128>` and `Sum<&'a Uint128>` for `Uint128`.

## 0.11.0 (2020-10-08)

**all**

- Drop support for Rust versions lower than 1.45.2.
- The serialization of the result from `init`/`migrate`/`handle`/`query` changed
  in an incompatible way. See the new `ContractResult` and `SystemResult` types
  and their documentation.
- Pass `Env` into `query` as well. As this doesn't have `MessageInfo`, we
  removed `MessageInfo` from `Env` and pass that as a separate argument to
  `init`, `handle`, and `query`. See the example
  [type definitions in the README](README.md#implementing-the-smart-contract) to
  see how to update your contract exports (just add one extra arg each).

**cosmwasm-std**

- Add `time_nanos` to `BlockInfo` allowing access to high precision block times.
- Change `FullDelegation::accumulated_rewards` from `Coin` to `Vec<Coin>`.
- Rename `InitResponse::log`, `MigrateResponse::log` and `HandleResponse::log`
  to `InitResponse::attributes`, `MigrateResponse::attributes` and
  `HandleResponse::attributes`.
- Rename `LogAttribute` to `Attribute`.
- Rename `log` to `attr`.
- Rename `Context::add_log` to `Context::add_attribute`.
- Add `Api::debug` for emitting debug messages during development.
- Fix error type for response parsing errors in `ExternalQuerier::raw_query`.
  This was `Ok(Err(StdError::ParseErr))` instead of
  `Err(SystemError::InvalidResponse)`, implying an error created in the target
  contract.
- Deprecate `StdError::Unauthorized` and `StdError::unauthorized` in favour of
  custom errors. From now on `StdError` should only be created by the standard
  library and should only contain cases the standard library needs.
- Let `impl Display for CanonicalAddr` use upper case hex instead of base64.
  This also affects `CanonicalAddr::to_string`.
- Create trait `CustomQuery` for the generic argument in
  `QueryRequest<C: CustomQuery>`. This allows us to provide
  `impl<C: CustomQuery> From<C> for QueryRequest<C>` for any custom query.
- Implement `From<Binary> for Vec<u8>`.
- Implement `From<CanonicalAddr> for Vec<u8>`.
- Add `Binary::into_vec` and `CanonicalAddr::into_vec`.
- The `canonical_length` argument was removed from `mock_dependencies`,
  `mock_dependencies_with_balances`. In the now deprecated `MockApi::new`, the
  argument is unused. Contracts should not need to set this value and usually
  should not make assumptions about the value.
- The canonical address encoding in `MockApi::canonical_address` and
  `MockApi::human_address` was changed to an unpredicatable represenation of
  non-standard length that aims to destroy most of the input structure.

**cosmwasm-storage**

- Change order of arguments such that `storage` is always first followed by
  namespace in `Bucket::new`, `Bucket::multilevel`, `ReadonlyBucket::new`,
  `ReadonlyBucket::multilevel`, `bucket` and `bucket_read`.
- Change order of arguments such that `storage` is always first followed by
  namespace in `PrefixedStorage::new`, `PrefixedStorage::multilevel`,
  `ReadonlyPrefixedStorage::new`, `ReadonlyPrefixedStorage::multilevel`,
  `prefixed` and `prefixed_read`.

**cosmwasm-vm**

- `CosmCache::new`, `Instance::from_code` and `Instance::from_module` now take
  an additional argument to enable/disable printing debug logs from contracts.
- Bump required export `cosmwasm_vm_version_3` to `cosmwasm_vm_version_4`.
- The `canonical_length` argument was removed from `mock_dependencies`,
  `mock_dependencies_with_balances` and `MockApi::new_failing`. In the now
  deprecated `MockApi::new`, the argument is unused. Contracts should not need
  to set this value and usually should not make assumptions about the value.
- The canonical address encoding in `MockApi::canonical_address` and
  `MockApi::human_address` was changed to an unpredicatable represenation of
  non-standard length that aims to destroy most of the input structure.

## 0.10.1 (2020-08-25)

**cosmwasm-std**

- Fix bug where `ExternalStorage.range()` would cause VM error if either lower
  or upper bound was set
  ([#508](https://github.com/CosmWasm/cosmwasm/issues/508))

## 0.10.0 (2020-07-30)

**all**

- Drop support for Rust versions lower than 1.44.1.

**cosmwasm-std**

- Remove error helpers `generic_err`, `invalid_base64`, `invalid_utf8`,
  `not_found`, `parse_err`, `serialize_err`, `underflow`, `unauthorized` in
  favour of `StdError::generic_err` and friends.
- Implement `From<&[u8; $N]> for Binary` and `From<[u8; $N]> for Binary` for all
  `$N <= 32`.
- Add `Context` object that can be used to build Init/Handle/Migrate response
  via `add_log`, `add_message`, `set_data` and then convert to the proper type
  via `into` or `try_into`. Option to simplify response construction.
- Env uses `HumanAddr` for `message.sender` and `contract_address`
- Remove `Api` argument from `mock_env`
- Implement `From<&[u8]>` and `From<Vec<u8>>` for `CanonicalAddr`

**cosmwasm-vm**

- Remove unused cache size argument from `CosmCache`.
- `set_gas_limit` now panics if the given gas limit exceeds the max. supported
  value.
- Increase the max. supported value for gas limit from 10_000_000_000 to
  0x7FFFFFFFFFFFFFFF.
- Add checks to `get_region` for failing early when the contract sends a Region
  pointer to the VM that is not backed by a plausible Region. This helps
  development of standard libraries.
- Create dedicated `RegionValidationError` and `RegionValidationResult`.
- `Api::human_address` and `Api::canonical_address` now return a pair of return
  data and gas usage.
- Remove `NextItem` in favour of a more advanced `FfiResult<T>`, which is used
  to store the return result and the gas information consistently across all
  APIs. `FfiResult<T>` was changed to `(Result<T, FfiError>, GasInfo)`.
- Create error type `FfiError::InvalidUtf8` for the cases where the backend
  sends invalid UTF-8 in places that expect strings.
- Remove `FfiError::Other` in favour of `FfiError::UserErr` and
  `FfiError::Unknown`.
- The `canonicalize_address` and `humanize_address` imports now report user
  errors to the contract.
- Bump `cosmwasm_vm_version_2` to `cosmwasm_vm_version_3`.
- `Querier::raw_query` and `QuerierResult` were removed in favour of the new
  `Querier::query_raw`, which includes a gas limit parameter for the query.

## 0.9.4 (2020-07-16)

**cosmwasm-vm**

- Add `Instance::create_gas_report` returning a gas report including the
  original limit, the remaining gas and the internally/externally used gas.

## 0.9.3 (2020-07-08)

**cosmwasm-storage**

- Add `.remove()` method to `Bucket` and `Singleton`.

## 0.9.2 (2020-06-29)

- Downgrade wasmer to 0.17.0.

## 0.9.1 (2020-06-25)

**cosmwasm-std**

- Replace type `Never` with `Empty` because enums with no cases cannot be
  expressed in valid JSON Schema.

## 0.9.0 (2020-06-25)

Note: this version contains an API bug and should not be used (see
https://github.com/CosmWasm/cosmwasm/issues/451).

**all**

- Upgrade wasmer to 0.17.1.
- Drop support for Rust versions lower than 1.43.1

**cosmwasm-std**

- `ReadonlyStorage::get` and all its implementations now return
  `Option<Vec<u8>>`.
- `ReadonlyStorage::range` and all its implementations now always succeed and
  return an iterator instead of a result. This is now an iterator over
  `Option<KV>` instead of `Option<StdResult<KV>>`.
- `Storage::{set, remove}` and all their implementations no longer have a return
  value. Previously they returned `StdResult<()>`.
- Trait `Querier` is not `Clone` and `Send` anymore.
- `consume_region` panics on null pointers and returns `Vec<u8>` instead of
  `StdResult<Vec<u8>>`.
- Added contract migration mechanism. Contracts can now optionally export a
  `migrate` function with the following definition:
  ```rust
  extern "C" fn migrate(env_ptr: u32, msg_ptr: u32) -> u32;
  ```
- InitResponse no longer has a data field. We always return the contract address
  in the data field in the blockchain and don't allow you to override. `handle`
  can still make use of the field.
- Rename `MockQuerier::with_staking` to `MockQuerier::update_staking` to match
  `::update_balance`.
- The obsolete `StdError::NullPointer` and `null_pointer` were removed.
- Error creator functions are now in type itself, e.g.
  `StdError::invalid_base64` instead of `invalid_base64`. The free functions are
  deprecated and will be removed before 1.0.

**cosmwasm-storage**

- Remove `transactional_deps`. Use `transactional` that just provides a
  transactional storage instead.
- `get_with_prefix` returns `Option<Vec<u8>>` instead of
  `StdResult<Option<Vec<u8>>>`.
- `set_with_prefix` and `remove_with_prefix` return nothing instead of
  `StdResult<()>`.
- `RepLog::commit` no longer returns any value (always succeeds).
- `Op::apply` no longer returns any value (always succeeds).

**cosmwasm-vm**

- The export `allocate` must not return 0 as a valid address. The contract is
  responsible for avoiding this offset in the linear memory.
- The import `db_read` now allocates memory for the return value as part of the
  call and returns a pointer to the value as `u32`. The return value 0 means
  _key does not exist_.
- The import `db_next` now allocates a memory region for the return key and
  value as part of the call and returns a pointer to the region as `u32`. The
  data in the region is stored in the format `value || key || keylen`. As
  before, an empty key means _no more value_.
- Remove `Instance::get_gas` in favour of `Instance::get_gas_left`.
- All calls from the VM layer to the chain layer also return the amount of gas
  used on success. (This is represented by replacing the return value with
  `(value, used_gas)`). Gas usage across the system is then tracked in the VM
  layer, which allows us to halt the contract during an import, as soon as we
  can prove that we used all allocated gas.
- Remove instance caching, which is disabled since 0.8.1 as it is not stable.
  Remove `CosmCache::store_instance`; you can not call `Instance::recylce`
  directly to get back the external dependencies.
- Rename `MockQuerier::with_staking` to `MockQuerier::update_staking` to match
  `::update_balance`.
- Instead of panicking, `read_region`/`write_region`/`get_region`/`set_region`
  now return a new `CommunicationError::DerefErr` when dereferencing a pointer
  provided by the contract fails.
- `FfiError::set_message` was removed because errors should be immutable. Use
  `FfiError::other` to create an error with the desired error message.
- The import implementation of `db_scan` now errors instead of returning an
  error code for an invalid order value. The return type was changed to `u32`.
- Remove `StorageIteratorItem` in favour of the new types `StorageIterator` and
  `NextItem`. `StorageIterator` is a custom iterator type that does not
  implement Rust's `Iterator` trait, allowing it to communicate the used gas
  value of the last `next` call to the VM.
- Don't report any `VmError` back to the contract in `canonicalize_address` and
  `humanize_address`. Only invalid inputs should be reported.
- Move error cases `VmError::RegionLengthTooBig` and `VmError::RegionTooSmall`
  into `CommunicationError`.
- In the `canonicalize_address` inplementation, invalid UTF-8 inputs now result
  in `CommunicationError::InvalidUtf8`, which is not reported back to the
  contract. A standard library should ensure this never happens by correctly
  encoding string input values.
- Merge trait `ReadonlyStorage` into `Storage`.
- The imports `canonicalize_address` and `humanize_address` now return a memory
  address to an error `Region`. If this address is 0, the call succeeded.
- Bump `cosmwasm_vm_version_1` to `cosmwasm_vm_version_2`.

## 0.8.1 (2020-06-08)

**cosmwasm-std**

- The arguments of `log` changed from `&str` to `ToString`, allowing to pass
  various types like `String`, `HumanAddr`, `Uint128` or primitive integers
  directly.
- Add `From<Vec<u8>>` and `Into<Vec<u8>>` implementations for `Binary` for
  zero-copy conversions.

**cosmwasm-vm**

- Deprecated `Instance::get_gas` in favour of `Instance::get_gas_left`. The old
  method will remain available for a while but will issue a deprecation warning
  when used.
- Disable instance caching by treating every cache size as 0. Instance caching
  is not safe as the same Wasm memory is reused across multiple executions.
- The storage of an `Instance` can now be set into readonly mode, which is
  checked by the writing storage imports `db_write` and `db_remove`. Read-only
  mode is off by default for backwards compatibility. `call_query_raw` now sets
  the instance's storage to readonly.
- The new error case `VmError::WriteAccessDenied` is returned when a contract
  calls an import that potentially writes to storage during a query.

## 0.8.0 (2020-05-25)

**all**

- Upgrade schemars to 0.7.
- Upgrade wasmer to 0.17.
- Update snafu to 0.6.
- Minimal supported Rust version is 1.41.
- Split `Region.len` into `Region.capacity` and `Region.length`, where the new
  capacity is the number of bytes available and `length` is the number of bytes
  used. This is a breaking change in the contract-vm interface, which requires
  the same memory layout of the `Region` struct on both sides.
- Add `remove` method to `Storage` trait.
- (feature-flagged) Add `range` method to `ReadonlyStorage` trait. This returns
  an iterator that covers all or a subset of the items in the db ordered
  ascending or descending by key.
- Add new feature flag `iterator` to both packages to enable `range`
  functionality. This is used to allow potential porting to chains that use
  Merkle Tries (which don't allow iterating over ranges).
- All serialized JSON types now use snake_case mappings for names. This means
  enum fields like `ChangeOwner` will map to `change_owner` in the underlying
  JSON, not `changeowner`. This is a breaking change for the clients.
- Public interface between contract and runtime no longer uses `String` to
  represent an error, but rather serializes `ApiError` as a rich JSON error.
- Return value from `env.write_db` and `env.remove_db` to allow error reporting.
- Query responses are now required to contain valid JSON.
- Renamed all `*_db` wasm imports to `db_*`
- Merge `cw-storage` repo as subpackage, now `cosmwasm-storage`
- Add iterator support to `cosmwasm-storage`
- `Coin.amount` is now `Uint128` rather than `String`. Uint128 serializes as a
  string in JSON, but parses into a u128 data in memory. It also has some
  operator overloads to allow easy math operations on `Coin` types, as well as
  enforcing valid amounts.
- `Env` no longer has a `contract.balance` element. If you need this info,
  please use the `Querier` to get this info. As of Cosmos-SDK 0.39 this needs
  extra storage queries to get the balance, so we only do those queries when
  needed.
- `Env.message.sent_funds` is a `Vec<Coin>` not `Option<Vec<Coin>>`. We will
  normalize the go response in `go-cosmwasm` before sending it to the contract.
- `Env.message.signer` was renamed to `Env.message.sender`.
- `Env.block.{height,time}` are now `u64` rather than `i64`.

**cosmwasm-schema**

- This new crate now contains the implementations for generating JSON Schema
  files from interface types. It exposes the functions `export_schema`,
  `export_schema_with_title`, and `schema_for`.

**cosmwasm-std**

- Make all symbols from `cosmwasm::memory` crate internal, as those symbols are
  not needed by users of the library.
- Rename `cosmwasm::mock::dependencies` -> `cosmwasm::mock::mock_dependencies`
  to differentiate between testing and production `External`.
- Export all symbols from `cosmwasm::mock` as the new non-wasm32 module
  `cosmwasm::testing`. Export all remaining symbols at top level (e.g.
  `use cosmwasm::traits::{Api, Storage};` + `use cosmwasm::encoding::Binary;`
  becomes `use cosmwasm::{Api, Binary, Storage};`).
- Rename package `cosmwasm` to `cosmwasm-std`.
- The export `allocate` does not zero-fill the allocated memory anymore.
- Add `remove_db` to the required imports of a contract.
- (feature-flagged) add `scan_db` and `next_db` callbacks from wasm contract to
  VM.
- `serde::{from_slice, to_vec}` return `cosmwasm_std::Result`, no more need to
  use `.context(...)` when calling these functions
- Split `Response` into `InitResponse` and `HandleResponse`; split
  `ContractResult` into `InitResult` and `HandleResult`.
- Create explicit `QueryResponse`, analogue to `InitResponse` and
  `HandleResponse`.
- The exports `cosmwasm_vm_version_1`, `allocate` and `deallocate` are now
  private and can only be called via the Wasm export. Make sure to `use`
  `cosmwasm_std` at least once in the contract to pull in the C exports.
- Add `Querier` trait and `QueryRequest` for query callbacks from the contract,
  along with `SystemError` type for the runtime rejecting messages.
- `QueryRequest` takes a generic `Custom(T)` type that is passed opaquely to the
  end consumer (`wasmd` or integration test stubs), allowing custom queries to
  native code.
- `{Init,Handle,Query}Result` are now just aliases for a concrete `ApiResult`
  type.
- Support results up to 128 KiB in `ExternalStorage.get`.
- The `Storage` trait's `.get`, `.set` and `.remove` now return a `Result` to
  allow propagation of errors.
- Move `transactional`, `transactional_deps`, `RepLog`, `StorageTransaction`
  into crate `cosmwasm-storage`.
- Rename `Result` to `StdResult` to differentiate between the auto-`use`d
  `core::result::Result`. Fix error argument to `Error`.
- Complete overhaul of `Error` into `StdError`:
  - The `StdError` enum can now be serialized and deserialized (losing its
    backtrace), which allows us to pass them over the Wasm/VM boundary. This
    allows using fully structured errors in e.g. integration tests.
  - Auto generated snafu error constructor structs like `NotFound`/`ParseErr`/…
    have been intenalized in favour of error generation helpers like
    `not_found`/`parse_err`/…
  - All error generator functions now return errors instead of results.
  - Error cases don't contain `source` fields anymore. Instead source errors are
    converted to standard types like `String`. For this reason, both
    `snafu::ResultExt` and `snafu::OptionExt` cannot be used anymore.
  - Backtraces became optional. Use `RUST_BACKTRACE=1` to enable them.
  - `Utf8Err`/`Utf8StringErr` merged into `StdError::InvalidUtf8`
  - `Base64Err` renamed into `StdError::InvalidBase64`
  - `ContractErr`/`DynContractErr` merged into `StdError::GeneralErr`
  - The unused `ValidationErr` was removed
  - `StdError` is now
    [non_exhaustive](https://doc.rust-lang.org/1.35.0/unstable-book/language-features/non-exhaustive.html),
    making new error cases non-breaking changes.
- `ExternalStorage.get` now returns an empty vector if a storage entry exists
  but has an empty value. Before, this was normalized to `None`.
- Reorganize `CosmosMsg` enum types. They are now split by modules:
  `CosmosMsg::Bank(BankMsg)`, `CosmosMsg::Custom(T)`, `CosmosMsg::Wasm(WasmMsg)`
- CosmosMsg is now generic over the content of `Custom` variant. This allows
  blockchains to support custom native calls in their Cosmos-SDK apps and
  developers to make use of them in CosmWasm apps without forking the
  `cosmwasm-vm` and `go-cosmwasm` runtime.
- Add `staking` feature flag to expose new `StakingMsg` types under `CosmosMsg`
  and new `StakingRequest` types under `QueryRequest`.
- Add support for mocking-out staking queries via `MockQuerier.with_staking`
- `from_slice`/`from_binary` now require result type to be `DeserializeOwned`,
  i.e. the result must not contain references such as `&str`.

**cosmwasm-vm**

- Make `Instance.memory`/`.allocate`/`.deallocate`/`.func` crate internal. A
  user of the VM must not access the instance's memory directly.
- The imports `env.canonicalize_address`, `env.humanize_address` and
  `env.read_db` don't return the number of bytes written anymore. This value is
  now available in the resulting regions. Negative return values are errors, 0
  is success and values greater than 0 are reserved for future use.
- Change the required interface version guard export from `cosmwasm_api_0_6` to
  `cosmwasm_vm_version_1`.
- Provide implementations for `remove_db` and (feature-flagged) `scan_db` and
  `next_db`
- Provide custom `serde::{from_slice, to_vec}` implementation separate from
  `cosmwasm_std`, so we can return cosmwasm-vm specific `Result` (only used
  internally).
- `call_{init,handle,query}` and the `cosmwasm_vm::testing` wrappers return
  standard `Result` types now, eg. `Result<HandleResponse, ApiError>`.
- Add length limit when reading memory from the instance to protect against
  malicious contracts creating overly large `Region`s.
- Add `Instance.get_memory_size`, giving you the peak memory consumption of an
  instance.
- Remove `cosmwasm_vm::errors::CacheExt`.
- Move `cosmwasm_vm::errors::{Error, Result}` to
  `cosmwasm_vm::{VmError, VmResult}` and remove generic error type from result.
- The import `db_read` now returns an error code if the storage key does not
  exist. The latest standard library converts this error code back to a `None`
  value. This allows differentiating non-existent and empty storage entries.
- Make `Instance::from_module`, `::from_wasmer` and `::recycle` crate-internal.
- Create explicit, public `Checksum` type to identify Wasm blobs.
- `CosmCache::new` now takes supported features as an argument.
- Rename `VmError::RegionTooSmallErr` to `VmError::RegionTooSmall`.
- Rename `VmError::RegionLengthTooBigErr` to `VmError::RegionLengthTooBig`.
- Change property types to owned string in `VmError::UninitializedContextData`,
  `VmError::ConversionErr`, `VmError::ParseErr` and `VmError::SerializeErr`.
- Remove `VmError::IoErr` in favour of `VmError::CacheErr`.
- Simplify `VmError::CompileErr`, `VmError::ResolveErr` and
  `VmError::WasmerRuntimeErr` to just hold a string with the details instead of
  the source error.
- Remove `VmError::WasmerErr` in favour of the new `VmError::InstantiationErr`.
- The snafu error builders from `VmError` are now private, i.e. callers can only
  use the errors, not create them.
- `VmError` is now `#[non_exhaustive]`.
- Split `VmError::RuntimeErr` in `VmError::BackendErr` and
  `VmError::GenericErr`; rename `VmError::WasmerRuntimeErr` to
  `VmError::RuntimeErr`.
- Add `Instance.with_querier` analogue to `Instance.with_storage`.

## 0.7.2 (2020-03-23)

**cosmwasm**

- Fix JSON schema type of `Binary` from int array (wrong) to string (right).
- Make `Extern` not `Clone`able anymore. Before cloning led to copying the data
  for mock storage and copying a stateless bridge for the external storage,
  which are different semantics.
- Remove public `cosmwasm::imports::dependencies`. A user of this library does
  not need to call this explicitely. Dependencies are created internally and
  passed as an argument in `exports::do_init`, `exports::do_handle` and
  `exports::do_query`.
- Make `ExternalStorage` not `Clone`able anymore. This does not copy any data,
  so a clone could lead to unexpected results.

## 0.7.1 (2020-03-11)

**cosmwasm_vm**

- Avoid unnecessary panic when checking corrupted wasm file.
- Support saving the same wasm to cache multiple times.

## 0.7.0 (2020-02-26)

**cosmwasm**

- Rename `Slice` to `Region` to simplify differentiation between Wasm memory
  region and serde's `from_slice`
- Rename `Params` to `Env`, `mock_params` to `mock_env` for clearer naming (this
  is information on the execution environment)
- `Response.log` is not a vector of key/value pairs that can later be indexed by
  Tendermint.

**cosmwasm_vm**

- Remove export `cosmwasm_vm::read_memory`. Using this indicates an
  architectural flaw, since this is a method for host to guest communication
  inside the VM and not needed for users of the VM.
- Create new type `cosmwasm_vm:errors::Error::RegionTooSmallErr`.
- Change return type of `cosmwasm_vm::write_memory` to `Result<usize, Error>` to
  make it harder to forget handling errors.
- Fix missing error propagation in `do_canonical_address`, `do_human_address`
  and `allocate`.
- Update error return codes in import `c_read`.
- Rename imports `c_read`/`c_write` to `read_db`/`write_db`.
- Rename imports `c_canonical_address`/`c_human_address` to
  `canonicalize_address`/`humanize_address`.
- Add `cosmwasm_vm::testing::test_io` for basic memory allocation/deallocation
  testing between host and guest.
- Make `ValidationErr.msg` a dynamic `String` including relevant runtime
  information.
- Remove export `check_api_compatibility`. The VM will take care of calling it.
- Let `check_api_compatibility` check imports by fully qualified identifier
  `<module>.<name>`.
- Make gas limit immutable in `cosmwasm_vm::instance::Instance`. It is passed
  once at construction time and cannot publicly be manipulated anymore.
- Remove `take_storage`/`leave_storage` from `cosmwasm_vm::Instance`.

## 0.6

[Define canonical address callbacks](https://github.com/confio/cosmwasm/issues/73)

- Use `&[u8]` for addresses in params
- Allow contracts to resolve human readable addresses (`&str`) in their json
  into a fixed-size binary representation
- Provide mocks for unit testing and integration tests

- Separate out `Storage` from `ReadOnlyStorage` as separate traits

## 0.5

### 0.5.2

This is the first documented and supported implementation. It contains the basic
feature set. `init` and `handle` supported for modules and can return messages.
A stub implementation of `query` is done, which is likely to be deprecated soon.
Some main points:

- The build-system and unit/integration-test setup is all stabilized.
- Cosmwasm-vm supports singlepass and cranelift backends, and caches modules on
  disk and instances in memory (lru cache).
- JSON Schema output works

All future Changelog entries will reference this base<|MERGE_RESOLUTION|>--- conflicted
+++ resolved
@@ -1,6 +1,5 @@
 # CHANGELOG
 
-<<<<<<< HEAD
 ## 0.13.0 (unreleased)
 
 **all**
@@ -10,7 +9,7 @@
 **cosmwasm-std**
 
 - Extend binary to array support to 64 bytes.
-=======
+
 ## 0.12.1 (2020-12-09)
 
 **cosmwasm-std**
@@ -20,7 +19,6 @@
 - Implement `Deref` for `QuerierWrapper`, such that `QuerierWrapper` behaves
   like a smart pointer to `Querier` allowing you to access `Querier` methods
   directly.
->>>>>>> bc13238c
 
 ## 0.12.0 (2020-11-19)
 
